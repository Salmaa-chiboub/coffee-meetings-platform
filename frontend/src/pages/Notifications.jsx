import React, { useState, useEffect } from 'react';
import { notificationAPI } from '../services/notificationService';
import {
  BellIcon,
  CheckIcon,
  TrashIcon,
  CalendarDaysIcon,
  UserGroupIcon,
  ChartBarIcon,
  ExclamationCircleIcon,
  ChatBubbleBottomCenterTextIcon,
  UserIcon,
  CogIcon
} from '@heroicons/react/24/outline';
import { CheckIcon as CheckIconSolid } from '@heroicons/react/24/solid';

const Notifications = () => {
<<<<<<< HEAD
  // Use notification context
  const {
    notifications,
    unreadCount,
    fetchNotifications,
    markAsRead,
    markAsUnread,
    markAllAsRead,
    deleteNotification
  } = useNotifications();

  const [selectedNotifications, setSelectedNotifications] = useState([]);
=======
  // Local state instead of context to avoid loops
  const [notifications, setNotifications] = useState([]);
  const [unreadCount, setUnreadCount] = useState(0);
  const [loading, setLoading] = useState(true);
  const [selectedNotifications, setSelectedNotifications] = useState([]);
  const [showCheckboxes, setShowCheckboxes] = useState(false);
  const [longPressTimer, setLongPressTimer] = useState(null);

  // Fetch notifications function
  const fetchNotifications = async () => {
    try {
      setLoading(true);
      const result = await notificationAPI.getNotifications();
      if (result.success) {
        const notifications = result.data.results || [];
        setNotifications(notifications);
        setUnreadCount(result.data.unread_count || 0);
      }
    } catch (error) {
      console.error('Failed to fetch notifications:', error);
    } finally {
      setLoading(false);
    }
  };
>>>>>>> 93870db9

  // Fetch notifications on component mount only
  useEffect(() => {
    fetchNotifications();
  }, []); // No dependencies to prevent loops

  // Get notification type icon with improved mapping
  const getNotificationIcon = (type) => {
    switch (type) {
      case 'campaign':
        return CalendarDaysIcon;
      case 'evaluation':
        return ChartBarIcon;
      case 'system':
        return CogIcon;
      case 'user':
      case 'profile':
        return UserIcon;
      case 'message':
      case 'chat':
        return ChatBubbleBottomCenterTextIcon;
      case 'alert':
      case 'warning':
        return ExclamationCircleIcon;
      case 'meeting':
        return UserGroupIcon;
      default:
        return BellIcon;
    }
  };

  // Get notification type color
  const getTypeColor = (type) => {
    const colorMap = {
      campaign: {
        bg: 'bg-blue-50',
        text: 'text-blue-700',
        border: 'border-blue-200'
      },
      evaluation: {
        bg: 'bg-green-50',
        text: 'text-green-700',
        border: 'border-green-200'
      },
      system: {
        bg: 'bg-gray-50',
        text: 'text-gray-700',
        border: 'border-gray-200'
      },
      user: {
        bg: 'bg-purple-50',
        text: 'text-purple-700',
        border: 'border-purple-200'
      },
      profile: {
        bg: 'bg-purple-50',
        text: 'text-purple-700',
        border: 'border-purple-200'
      },
      message: {
        bg: 'bg-indigo-50',
        text: 'text-indigo-700',
        border: 'border-indigo-200'
      },
      chat: {
        bg: 'bg-indigo-50',
        text: 'text-indigo-700',
        border: 'border-indigo-200'
      },
      alert: {
        bg: 'bg-red-50',
        text: 'text-red-700',
        border: 'border-red-200'
      },
      warning: {
        bg: 'bg-yellow-50',
        text: 'text-yellow-700',
        border: 'border-yellow-200'
      },
      meeting: {
        bg: 'bg-[#E8C4A0]/20',
        text: 'text-[#8B6F47]',
        border: 'border-[#E8C4A0]/30'
      }
    };
    return colorMap[type] || colorMap.system;
  };

  // Format time
  const formatTime = (timestamp) => {
    const now = new Date();
    const notificationTime = new Date(timestamp);
    const diffInMinutes = Math.floor((now - notificationTime) / (1000 * 60));

    if (diffInMinutes < 1) return 'À l\'instant';
    if (diffInMinutes < 60) return `Il y a ${diffInMinutes} minute${diffInMinutes > 1 ? 's' : ''}`;

    const diffInHours = Math.floor(diffInMinutes / 60);
    if (diffInHours < 24) return `Il y a ${diffInHours} heure${diffInHours > 1 ? 's' : ''}`;

    const diffInDays = Math.floor(diffInHours / 24);
    if (diffInDays < 7) return `Il y a ${diffInDays} jour${diffInDays > 1 ? 's' : ''}`;

    return notificationTime.toLocaleDateString('fr-FR');
  };

  // Handle long press for mobile
  const handleTouchStart = (notificationId) => {
    const timer = setTimeout(() => {
      setShowCheckboxes(true);
      setSelectedNotifications([notificationId]);
    }, 800); // 800ms long press
    setLongPressTimer(timer);
  };

  const handleTouchEnd = () => {
    if (longPressTimer) {
      clearTimeout(longPressTimer);
      setLongPressTimer(null);
    }
  };

  // Handle desktop click to show checkboxes
  const handleDesktopClick = (e, notificationId) => {
    if (e.detail === 1) { // Single click
      if (!showCheckboxes) {
        setShowCheckboxes(true);
        setSelectedNotifications([notificationId]);
      } else {
        handleSelectNotification(notificationId);
      }
    }
  };

  // Handle select all
  const handleSelectAll = () => {
    if (selectedNotifications.length === notifications.length) {
      setSelectedNotifications([]);
    } else {
      setSelectedNotifications(notifications.map(n => n.id));
    }
  };

  // Handle individual selection
  const handleSelectNotification = (id) => {
    setSelectedNotifications(prev => 
      prev.includes(id) 
        ? prev.filter(nId => nId !== id)
        : [...prev, id]
    );
  };

  // Close selection mode
  const handleCloseSelection = () => {
    setShowCheckboxes(false);
    setSelectedNotifications([]);
  };

  // Handle mark as read
  const handleMarkAsRead = async (id) => {
    try {
      const result = await notificationAPI.markAsRead(id);
      if (result.success) {
        setNotifications(prev => prev.map(n => 
          n.id === id ? { ...n, is_read: true } : n
        ));
        setUnreadCount(prev => Math.max(0, prev - 1));
      }
    } catch (error) {
      console.error('Failed to mark as read:', error);
    }
  };

  // Handle mark as unread
  const handleMarkAsUnread = async (id) => {
    try {
      const result = await notificationAPI.markAsUnread(id);
      if (result.success) {
        setNotifications(prev => prev.map(n => 
          n.id === id ? { ...n, is_read: false } : n
        ));
        setUnreadCount(prev => prev + 1);
      }
    } catch (error) {
      console.error('Failed to mark as unread:', error);
    }
  };

  // Handle delete
  const handleDelete = async (id) => {
    try {
      const result = await notificationAPI.deleteNotification(id);
      if (result.success) {
        setNotifications(prev => prev.filter(n => n.id !== id));
        setSelectedNotifications(prev => prev.filter(nId => nId !== id));
        // Update unread count if notification was unread
        const notification = notifications.find(n => n.id === id);
        if (notification && !notification.is_read) {
          setUnreadCount(prev => Math.max(0, prev - 1));
        }
      } else {
        // Handle deletion failure - remove from UI if it was a 404 (already deleted)
        if (result.error?.message?.includes('not found')) {
          console.warn('Notification was already deleted, removing from UI');
          setNotifications(prev => prev.filter(n => n.id !== id));
          setSelectedNotifications(prev => prev.filter(nId => nId !== id));
        } else {
          console.error('Failed to delete notification:', result.error);
          // Could show a toast notification here
        }
      }
    } catch (error) {
      console.error('Failed to delete notification:', error);
    }
  };

  // Handle bulk actions
  const handleBulkMarkAsRead = async () => {
    for (const id of selectedNotifications) {
      await handleMarkAsRead(id);
    }
    setSelectedNotifications([]);
  };

  const handleBulkDelete = async () => {
    for (const id of selectedNotifications) {
      await handleDelete(id);
    }
    setSelectedNotifications([]);
  };

  const handleMarkAllAsRead = async () => {
    try {
      const result = await notificationAPI.markAllAsRead();
      if (result.success) {
        setNotifications(prev => prev.map(n => ({ ...n, is_read: true })));
        setUnreadCount(0);
      }
    } catch (error) {
      console.error('Failed to mark all as read:', error);
    }
  };

  if (loading) {
    return (
      <div className="min-h-screen bg-cream">
        <div className="max-w-4xl mx-auto px-3 py-4 sm:px-4 sm:py-6">
          <div className="flex items-center justify-center py-12">
            <div className="animate-spin rounded-full h-8 w-8 border-b-2 border-[#8B6F47]"></div>
          </div>
        </div>
      </div>
    );
  }

  return (
    <div className="min-h-screen bg-cream">
      <div className="max-w-4xl mx-auto px-3 py-4 sm:px-4 sm:py-6">
        {/* Header with reduced margins */}
        <div className="mb-4">
          <div className="flex items-center justify-between">
            <div className="flex items-center space-x-3">
              <div className="p-2 bg-gradient-to-r from-[#E8C4A0]/20 to-cream/30 rounded-xl">
                <BellIcon className="w-6 h-6 text-[#8B6F47]" />
              </div>
              <div>
                <h1 className="text-2xl font-bold text-[#8B6F47]">Notifications</h1>
                <p className="text-sm text-warmGray-600">
                  {unreadCount > 0 ? `${unreadCount} notification${unreadCount > 1 ? 's' : ''} non lue${unreadCount > 1 ? 's' : ''}` : 'Tout est à jour !'}
                </p>
              </div>
            </div>
            
            <div className="flex items-center space-x-2">
              {/* Refresh Button */}
              <button
                onClick={() => fetchNotifications()}
                className="flex items-center space-x-2 px-4 py-2 bg-gradient-to-r from-cream to-[#E8C4A0]/30 text-[#8B6F47] rounded-lg hover:from-cream/80 hover:to-[#E8C4A0]/40 transition-all duration-200 font-medium"
              >
                <svg className="w-4 h-4" fill="none" stroke="currentColor" viewBox="0 0 24 24">
                  <path strokeLinecap="round" strokeLinejoin="round" strokeWidth={2} d="M4 4v5h.582m15.356 2A8.001 8.001 0 004.582 9m0 0H9m11 11v-5h-.581m0 0a8.003 8.003 0 01-15.357-2m15.357 2H15" />
                </svg>
                <span>Actualiser</span>
              </button>

              {unreadCount > 0 && (
                <button
                  onClick={handleMarkAllAsRead}
                  className="flex items-center space-x-2 px-4 py-2 bg-gradient-to-r from-[#E8C4A0] to-peach-200 text-[#8B6F47] rounded-lg hover:from-[#E8C4A0]/80 hover:to-peach-200/80 transition-all duration-200 font-medium"
                >
                  <CheckIcon className="w-4 h-4" />
                  <span>Tout marquer comme lu</span>
                </button>
              )}
            </div>
          </div>
        </div>

<<<<<<< HEAD
        {/* No search or filter UI */}

        {/* Select All Checkbox */}
        {filteredNotifications.length > 0 && (
          <div className="mb-4 flex items-center space-x-3 px-4 py-2 bg-white/50 backdrop-blur-sm border border-[#E8C4A0]/20 rounded-lg">
            <button
              onClick={handleSelectAll}
              className="flex items-center justify-center w-5 h-5 border-2 border-[#E8C4A0] rounded transition-all duration-200 hover:bg-[#E8C4A0]/10"
            >
              {selectedNotifications.length === filteredNotifications.length && (
                <CheckIconSolid className="w-3 h-3 text-[#8B6F47]" />
              )}
            </button>
            <span className="text-sm text-[#8B6F47] font-medium">
              Sélectionner toutes les notifications
            </span>
=======
        {/* Bulk actions bar - only show when checkboxes are visible */}
        {showCheckboxes && (
          <div className="mb-4 p-3 bg-white/70 backdrop-blur-sm border border-[#E8C4A0]/20 rounded-lg">
            <div className="flex items-center justify-between">
              <div className="flex items-center space-x-3">
                <button
                  onClick={handleSelectAll}
                  className="flex items-center justify-center w-5 h-5 border-2 border-[#E8C4A0] rounded transition-all duration-200 hover:bg-[#E8C4A0]/10"
                >
                  {selectedNotifications.length === notifications.length && (
                    <CheckIconSolid className="w-3 h-3 text-[#8B6F47]" />
                  )}
                </button>
                <span className="text-sm text-[#8B6F47] font-medium">
                  {selectedNotifications.length > 0 
                    ? `${selectedNotifications.length} selected`
                    : 'Select all notifications'
                  }
                </span>
              </div>
              
              <div className="flex items-center space-x-2">
                {selectedNotifications.length > 0 && (
                  <>
                    <button
                      onClick={handleBulkMarkAsRead}
                      className="px-3 py-1 bg-green-100 text-green-700 rounded-lg hover:bg-green-200 transition-colors text-sm"
                    >
                      Mark as read
                    </button>
                    <button
                      onClick={handleBulkDelete}
                      className="px-3 py-1 bg-red-100 text-red-700 rounded-lg hover:bg-red-200 transition-colors text-sm"
                    >
                      Delete
                    </button>
                  </>
                )}
                <button
                  onClick={handleCloseSelection}
                  className="px-3 py-1 bg-gray-100 text-gray-700 rounded-lg hover:bg-gray-200 transition-colors text-sm"
                >
                  Cancel
                </button>
              </div>
            </div>
>>>>>>> 93870db9
          </div>
        )}

        {/* Notifications List with reduced spacing */}
        <div className="space-y-2">
          {notifications.length > 0 ? (
            notifications.map((notification) => {
              const IconComponent = getNotificationIcon(notification.type);
              const typeColors = getTypeColor(notification.type);
              const isSelected = selectedNotifications.includes(notification.id);

              return (
                <div
                  key={notification.id}
                  className={`group relative bg-white/70 backdrop-blur-sm border rounded-xl p-3 transition-all duration-200 hover:shadow-md hover:bg-white/80 ${
                    !notification.is_read
                      ? 'border-[#E8C4A0]/40 bg-gradient-to-r from-peach-50/30 to-cream/20'
                      : 'border-[#E8C4A0]/20'
                  } ${isSelected ? 'ring-2 ring-[#E8C4A0] border-[#E8C4A0]' : ''}`}
                  onTouchStart={() => handleTouchStart(notification.id)}
                  onTouchEnd={handleTouchEnd}
                  onClick={(e) => handleDesktopClick(e, notification.id)}
                >
                  <div className="flex items-start space-x-3">
                    {/* Selection Checkbox - only show when in selection mode */}
                    {showCheckboxes && (
                      <button
                        onClick={(e) => {
                          e.stopPropagation();
                          handleSelectNotification(notification.id);
                        }}
                        className="flex items-center justify-center w-5 h-5 border-2 border-[#E8C4A0] rounded transition-all duration-200 hover:bg-[#E8C4A0]/10 mt-1"
                      >
                        {isSelected && (
                          <CheckIconSolid className="w-3 h-3 text-[#8B6F47]" />
                        )}
                      </button>
                    )}

                    {/* Notification Icon */}
                    <div className={`w-10 h-10 rounded-full flex items-center justify-center ${typeColors.bg} ${typeColors.border} border transition-all duration-200 group-hover:scale-110 flex-shrink-0`}>
                      <IconComponent className={`w-5 h-5 ${typeColors.text}`} />
                    </div>

                    {/* Notification Content */}
                    <div className="flex-1 min-w-0">
                      <div className="flex items-start justify-between">
                        <div className="flex-1">
                          <div className="flex items-center space-x-2 mb-1">
                            <h3 className="text-sm font-semibold text-[#8B6F47] group-hover:text-[#6B5537] transition-colors">
                              {notification.title}
                            </h3>
                            {!notification.is_read && (
                              <div className="w-2 h-2 bg-gradient-to-r from-peach-500 to-peach-600 rounded-full animate-pulse"></div>
                            )}
                          </div>
                          <p className="text-sm text-warmGray-600 group-hover:text-warmGray-700 transition-colors leading-relaxed">
                            {notification.message}
                          </p>
                          <div className="flex items-center space-x-4 mt-2">
                            <span className="text-xs text-warmGray-400 group-hover:text-warmGray-500 transition-colors">
                              {formatTime(notification.created_at)}
                            </span>
                            <span className={`px-2 py-0.5 rounded-full text-xs font-medium ${typeColors.bg} ${typeColors.text} border ${typeColors.border}`}>
                              {notification.type.charAt(0).toUpperCase() + notification.type.slice(1)}
                            </span>
                          </div>
                        </div>

                        {/* Action Menu - only show when not in selection mode */}
                        {!showCheckboxes && (
                          <div className="flex items-center space-x-2 opacity-0 group-hover:opacity-100 transition-opacity duration-200">
                            {!notification.is_read ? (
                              <button
                                onClick={(e) => {
                                  e.stopPropagation();
                                  handleMarkAsRead(notification.id);
                                }}
                                className="p-1.5 text-green-600 hover:bg-green-100 rounded-lg transition-colors"
                                title="Mark as read"
                              >
                                <CheckIcon className="w-4 h-4" />
                              </button>
                            ) : (
                              <button
                                onClick={(e) => {
                                  e.stopPropagation();
                                  handleMarkAsUnread(notification.id);
                                }}
                                className="p-1.5 text-blue-600 hover:bg-blue-100 rounded-lg transition-colors"
                                title="Mark as unread"
                              >
                                <BellIcon className="w-4 h-4" />
                              </button>
                            )}
                            <button
                              onClick={(e) => {
                                e.stopPropagation();
                                handleDelete(notification.id);
                              }}
                              className="p-1.5 text-red-600 hover:bg-red-100 rounded-lg transition-colors"
                              title="Delete notification"
                            >
                              <TrashIcon className="w-4 h-4" />
                            </button>
                          </div>
                        )}
                      </div>
                    </div>
                  </div>
                </div>
              );
            })
          ) : (
            <div className="text-center py-12">
              <div className="w-16 h-16 bg-[#E8C4A0]/20 rounded-full flex items-center justify-center mx-auto mb-4">
                <BellIcon className="w-8 h-8 text-[#E8C4A0]" />
              </div>
              <h3 className="text-lg font-medium text-[#8B6F47] mb-2">Aucune notification trouvée</h3>
              <p className="text-warmGray-500">
                Vous êtes à jour ! Les nouvelles notifications apparaîtront ici.
              </p>
            </div>
          )}
        </div>

        {/* Load More Button - TODO: Implement pagination */}
        {notifications.length > 10 && (
          <div className="mt-6 text-center">
            <button
              className="px-6 py-3 bg-gradient-to-r from-[#E8C4A0] to-peach-200 text-[#8B6F47] rounded-lg hover:from-[#E8C4A0]/80 hover:to-peach-200/80 transition-all duration-200 font-medium"
            >
              Charger Plus de Notifications
            </button>
          </div>
        )}
      </div>
    </div>
  );
};

export default Notifications;<|MERGE_RESOLUTION|>--- conflicted
+++ resolved
@@ -15,20 +15,6 @@
 import { CheckIcon as CheckIconSolid } from '@heroicons/react/24/solid';
 
 const Notifications = () => {
-<<<<<<< HEAD
-  // Use notification context
-  const {
-    notifications,
-    unreadCount,
-    fetchNotifications,
-    markAsRead,
-    markAsUnread,
-    markAllAsRead,
-    deleteNotification
-  } = useNotifications();
-
-  const [selectedNotifications, setSelectedNotifications] = useState([]);
-=======
   // Local state instead of context to avoid loops
   const [notifications, setNotifications] = useState([]);
   const [unreadCount, setUnreadCount] = useState(0);
@@ -53,7 +39,6 @@
       setLoading(false);
     }
   };
->>>>>>> 93870db9
 
   // Fetch notifications on component mount only
   useEffect(() => {
@@ -352,24 +337,6 @@
           </div>
         </div>
 
-<<<<<<< HEAD
-        {/* No search or filter UI */}
-
-        {/* Select All Checkbox */}
-        {filteredNotifications.length > 0 && (
-          <div className="mb-4 flex items-center space-x-3 px-4 py-2 bg-white/50 backdrop-blur-sm border border-[#E8C4A0]/20 rounded-lg">
-            <button
-              onClick={handleSelectAll}
-              className="flex items-center justify-center w-5 h-5 border-2 border-[#E8C4A0] rounded transition-all duration-200 hover:bg-[#E8C4A0]/10"
-            >
-              {selectedNotifications.length === filteredNotifications.length && (
-                <CheckIconSolid className="w-3 h-3 text-[#8B6F47]" />
-              )}
-            </button>
-            <span className="text-sm text-[#8B6F47] font-medium">
-              Sélectionner toutes les notifications
-            </span>
-=======
         {/* Bulk actions bar - only show when checkboxes are visible */}
         {showCheckboxes && (
           <div className="mb-4 p-3 bg-white/70 backdrop-blur-sm border border-[#E8C4A0]/20 rounded-lg">
@@ -416,7 +383,6 @@
                 </button>
               </div>
             </div>
->>>>>>> 93870db9
           </div>
         )}
 
