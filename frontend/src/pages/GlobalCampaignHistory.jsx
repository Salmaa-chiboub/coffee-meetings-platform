import React, { useState, useCallback } from 'react';
import { useNavigate } from 'react-router-dom';
import {
  CalendarDaysIcon,
  UserGroupIcon,
  CheckCircleIcon,
  ArrowTopRightOnSquareIcon,
  DocumentTextIcon,
  ClockIcon,
  UsersIcon,
  CogIcon,
  ChartBarIcon,
  DocumentArrowDownIcon
} from '@heroicons/react/24/outline';
import { campaignService } from '../services/campaignService';
import CampaignMetricsChart from '../components/charts/CampaignMetricsChart';
import EvaluationTrendsChart from '../components/charts/EvaluationTrendsChart';
import PerformanceBadge from '../components/ui/PerformanceBadge';
import GlobalEvaluationPerformance from '../components/evaluations/GlobalEvaluationPerformance';
import { LazyLoadingContainer } from '../components/ui/LazyLoadingContainer';
import useLazyLoading from '../hooks/useLazyLoading';
import pdfExportService from '../services/pdfExportService';

const GlobalCampaignHistory = () => {
  const navigate = useNavigate();

  // Fetch function for lazy loading with error handling
  const fetchCompletedCampaigns = useCallback(async (page, pageSize) => {
    try {
      console.log('Fetching campaigns:', { page, pageSize });
      const result = await campaignService.getCompletedCampaignsWithDetails(page, pageSize);
      console.log('Campaign service result:', result);

      // Ensure the result has the correct format
      if (!result) {
        return {
          success: false,
          error: 'No response from service',
          data: [],
          pagination: { has_next: false, has_previous: false }
        };
      }

      // If the service returns the old format, convert it
      if (result.campaigns && result.pagination && !result.success) {
        return {
          success: true,
          data: result.campaigns,
          pagination: result.pagination
        };
      }

      // If result doesn't have success property, assume it's successful if it has data
      if (!result.hasOwnProperty('success') && (result.data || result.campaigns)) {
        return {
          success: true,
          data: result.data || result.campaigns || [],
          pagination: result.pagination || { has_next: false, has_previous: false }
        };
      }

      return result;
    } catch (error) {
      console.error('Error in fetchCompletedCampaigns:', error);
      return {
        success: false,
        error: error.message || 'Failed to fetch campaigns',
        data: [],
        pagination: { has_next: false, has_previous: false }
      };
    }
  }, []);

<<<<<<< HEAD
    setFilteredCampaigns(filtered);
  }, [campaigns, searchTerm, selectedFilter]);

  // Calculate overall statistics
  const calculateOverallStats = (campaignsList) => {
    const totalCampaigns = campaignsList.length;
    const totalParticipants = campaignsList.reduce((sum, campaign) => sum + (campaign.employees_count || 0), 0);
    const totalPairs = campaignsList.reduce((sum, campaign) => sum + (campaign.pairs_count || 0), 0);

    // Safely calculate average rating - only include campaigns with real ratings
    const campaignsWithRatings = campaignsList.filter(campaign => campaign.avg_rating && campaign.avg_rating !== null);
    const avgRating = campaignsWithRatings.length > 0
      ? campaignsWithRatings.reduce((sum, campaign) => {
          const rating = parseFloat(campaign.avg_rating);
          return sum + rating;
        }, 0) / campaignsWithRatings.length
      : 0;

    // Calculate average success rate
    const avgSuccessRate = totalCampaigns > 0
      ? campaignsList.reduce((sum, campaign) => sum + (campaign.success_rate || 0), 0) / totalCampaigns
      : 0;

    return {
      totalCampaigns,
      totalParticipants,
      totalPairs,
      avgRating: avgRating.toFixed(1),
      successRate: avgSuccessRate.toFixed(1)
    };
  };
=======
  // Lazy loading hook with optimized configuration
  const {
    data: campaigns,
    loading,
    loadingMore,
    error,
    hasMore,
    isEmpty,
    isFirstLoad,
    refresh,
    sentinelRef,
    totalItems,
    cacheHits,
    totalRequests
  } = useLazyLoading({
    fetchData: fetchCompletedCampaigns,
    contentType: 'history'
  });
>>>>>>> 60dae93a

  // Format date for display
  const formatDate = (dateString) => {
    if (!dateString) return 'N/A';
    const date = new Date(dateString);
    return date.toLocaleDateString('en-US', {
      year: 'numeric',
      month: 'short',
      day: 'numeric'
    });
  };

  // Handle campaign view
  const handleViewCampaign = (campaignId) => {
    navigate(`/campaigns/${campaignId}/history`);
  };

  // Calculate duration in days
  const calculateDuration = (startDate, endDate) => {
    if (!startDate || !endDate) return 'N/A';
    const start = new Date(startDate);
    const end = new Date(endDate);
    const diffTime = Math.abs(end - start);
    const diffDays = Math.ceil(diffTime / (1000 * 60 * 60 * 24));
    return `${diffDays} days`;
  };

  // Export to PDF
  const handleExportPDF = () => {
    if (campaigns.length === 0) return;
    pdfExportService.exportCampaignHistory(campaigns);
  };

  if (loading) {
    return (
      <div className="min-h-screen bg-warmGray-50 p-6">
        <div className="max-w-6xl mx-auto">
          <div className="animate-pulse space-y-6">
            <div className="h-8 bg-warmGray-200 rounded w-1/3"></div>
            <div className="h-4 bg-warmGray-200 rounded w-2/3"></div>
            <div className="grid grid-cols-1 md:grid-cols-2 lg:grid-cols-3 gap-6">
              {[...Array(6)].map((_, i) => (
                <div key={i} className="bg-white rounded-lg p-6 space-y-4">
                  <div className="h-4 bg-warmGray-200 rounded w-3/4"></div>
                  <div className="h-3 bg-warmGray-200 rounded w-1/2"></div>
                  <div className="h-3 bg-warmGray-200 rounded w-full"></div>
                </div>
              ))}
            </div>
          </div>
        </div>
      </div>
    );
  }

  if (error) {
    return (
      <div className="min-h-screen bg-warmGray-50 p-2 lg:p-4">
        <div className="max-w-6xl mx-auto">
          <div className="bg-red-50 border border-red-200 rounded-lg p-6 text-center">
            <p className="text-red-600 font-medium">{error}</p>
            <button
              onClick={() => window.location.reload()}
              className="mt-4 px-4 py-2 bg-red-600 text-white rounded-lg hover:bg-red-700 transition-colors"
            >
              Retry
            </button>
          </div>
        </div>
      </div>
    );
  }

  return (
    <div className="min-h-screen">
      {/* Header outside any background - truly external */}
      <div className="max-w-6xl mx-auto px-2 lg:px-4 pt-2 lg:pt-4">
        <div className="flex items-start justify-between mb-8">
          <div>
            <h1 className="text-2xl font-bold text-warmGray-800 mb-2">
              Campaign History
            </h1>
            <p className="text-warmGray-600">
              View and manage completed coffee meeting campaigns. Statistics below reflect only completed campaigns.
            </p>
          </div>

          {/* Export Button */}
          <button
            onClick={handleExportPDF}
            disabled={campaigns.length === 0}
            className="bg-[#E8C4A0] hover:bg-[#DDB892] disabled:bg-warmGray-300 text-[#8B6F47] disabled:text-warmGray-500 font-medium py-2.5 px-4 rounded-lg transition-colors flex items-center space-x-2"
          >
            <DocumentArrowDownIcon className="h-4 w-4" />
            <span>Export PDF</span>
          </button>
        </div>
      </div>

      {/* Main content area with background */}
      <div className="bg-warmGray-50 min-h-screen">
        <div className="max-w-6xl mx-auto p-2 lg:p-4">

        {/* Summary Stats */}
        {campaigns.length > 0 && (
          <div className="grid grid-cols-1 md:grid-cols-3 gap-4 mb-8">
            <div className="bg-white rounded-lg p-4 border border-warmGray-200">
              <div className="flex items-center">
                <div className="p-2 bg-[#E8C4A0] rounded-lg">
                  <ChartBarIcon className="h-5 w-5 text-[#8B6F47]" />
                </div>
                <div className="ml-3">
                  <p className="text-sm font-medium text-warmGray-600">Completed Campaigns</p>
                  <p className="text-xl font-bold text-warmGray-800">{campaigns.length}</p>
                </div>
              </div>
            </div>

            <div className="bg-white rounded-lg p-4 border border-warmGray-200">
              <div className="flex items-center">
                <div className="p-2 bg-blue-100 rounded-lg">
                  <UserGroupIcon className="h-5 w-5 text-blue-600" />
                </div>
                <div className="ml-3">
                  <p className="text-sm font-medium text-warmGray-600">Participants (Completed)</p>
                  <p className="text-xl font-bold text-warmGray-800">
                    {campaigns.reduce((sum, campaign) => sum + (campaign.participants_count || 0), 0)}
                  </p>
                </div>
<<<<<<< HEAD
                <p className="text-sm font-medium text-warmGray-600 mb-1">Avg Rating</p>
                <p className="text-3xl font-bold text-warmGray-800">
                  {parseFloat(overallStats.avgRating) > 0 ? (
                    <CountUp end={parseFloat(overallStats.avgRating)} duration={2000} suffix="/5" />
                  ) : (
                    <span className="text-2xl text-warmGray-400">No Ratings</span>
                  )}
                </p>
=======
>>>>>>> 60dae93a
              </div>
            </div>

            <div className="bg-white rounded-lg p-4 border border-warmGray-200">
              <div className="flex items-center">
                <div className="p-2 bg-green-100 rounded-lg">
                  <UsersIcon className="h-5 w-5 text-green-600" />
                </div>
                <div className="ml-3">
                  <p className="text-sm font-medium text-warmGray-600">Pairs (Completed)</p>
                  <p className="text-xl font-bold text-warmGray-800">
                    {campaigns.reduce((sum, campaign) => sum + (campaign.total_pairs || 0), 0)}
                  </p>
                </div>
              </div>
            </div>
          </div>
        )}



        {/* Charts Section */}
        {campaigns.length > 0 && (
          <div className="grid grid-cols-1 xl:grid-cols-2 gap-6 mb-8">
            <div className="order-2 xl:order-1">
              <CampaignMetricsChart campaigns={campaigns} />
            </div>
<<<<<<< HEAD
          </div>
        </AnimatedSection>

        {/* Data Visualizations */}
        <AnimatedSection delay={200}>
          <div className="grid grid-cols-1 lg:grid-cols-2 gap-8">
            {/* Campaign Timeline Chart */}
            <div className="bg-white/90 backdrop-blur-sm rounded-xl shadow-lg border border-warmGray-100/50 p-8 hover:shadow-xl transition-all duration-300">
              <h3 className="text-xl font-bold text-warmGray-800 mb-6 flex items-center">
                <ChartPieIcon className="h-6 w-6 mr-3 text-[#E8C4A0]" />
                Campaign Timeline
              </h3>
              <div className="h-96">
                <CampaignTimelineChart campaigns={filteredCampaigns} />
              </div>
=======
            <div className="order-1 xl:order-2">
              <EvaluationTrendsChart campaigns={campaigns} />
>>>>>>> 60dae93a
            </div>
          </div>
        )}

<<<<<<< HEAD
            {/* Participation Chart */}
            <div className="bg-white/90 backdrop-blur-sm rounded-xl shadow-lg border border-warmGray-100/50 p-8 hover:shadow-xl transition-all duration-300">
              <h3 className="text-xl font-bold text-warmGray-800 mb-6 flex items-center">
                <ArrowTrendingUpIcon className="h-6 w-6 mr-3 text-[#BDDCFF]" />
                Participation Trends
              </h3>
              <div className="h-96">
                <ParticipationChart campaigns={filteredCampaigns} />
              </div>
=======
        {/* Empty State */}
        {campaigns.length === 0 && !loading && (
          <div className="text-center py-12">
            <div className="w-16 h-16 bg-warmGray-200 rounded-full flex items-center justify-center mx-auto mb-4">
              <ChartBarIcon className="h-8 w-8 text-warmGray-400" />
>>>>>>> 60dae93a
            </div>
            <h3 className="text-lg font-medium text-warmGray-800 mb-2">No campaigns found</h3>
            <p className="text-warmGray-600">
              No completed campaigns available yet.
            </p>
          </div>
        )}

        {/* Campaign Table - Desktop */}
        {campaigns.length > 0 && (
          <>
            {/* Desktop Table */}
            <div className="hidden lg:block bg-white rounded-lg border border-warmGray-200 overflow-hidden">
              <div className="overflow-x-auto">
                <table className="min-w-full divide-y divide-warmGray-200">
                <thead className="bg-warmGray-50">
                  <tr>
                    <th className="px-6 py-3 text-left text-xs font-medium text-warmGray-500 uppercase tracking-wider">
                      Campaign
                    </th>
                    <th className="px-6 py-3 text-left text-xs font-medium text-warmGray-500 uppercase tracking-wider">
                      Duration
                    </th>
                    <th className="px-6 py-3 text-left text-xs font-medium text-warmGray-500 uppercase tracking-wider">
                      Participants
                    </th>
                    <th className="px-6 py-3 text-left text-xs font-medium text-warmGray-500 uppercase tracking-wider">
                      Pairs
                    </th>
                    <th className="px-6 py-3 text-left text-xs font-medium text-warmGray-500 uppercase tracking-wider">
                      Criteria
                    </th>
                    <th className="px-6 py-3 text-left text-xs font-medium text-warmGray-500 uppercase tracking-wider">
                      Completed
                    </th>
                    <th className="px-3 py-3 text-center text-xs font-medium text-warmGray-500 uppercase tracking-wider w-20">
                      Actions
                    </th>
                  </tr>
                </thead>
                <tbody className="bg-white divide-y divide-warmGray-200">
                  {campaigns.map((campaign) => (
                    <tr key={campaign.id} className="hover:bg-warmGray-50 transition-colors">
                      <td className="px-6 py-4 whitespace-nowrap">
                        <div className="flex items-center">
                          <div>
                            <div className="text-sm font-medium text-warmGray-900">
                              {campaign.title}
                            </div>
                            {campaign.description && (
                              <div className="text-sm text-warmGray-500 mt-1 max-w-xs truncate">
                                {campaign.description}
                              </div>
                            )}
                            <div className="text-xs text-warmGray-400 mt-1">
                              Created: {formatDate(campaign.created_at)}
                            </div>
                          </div>
                        </div>
                      </td>
                      <td className="px-6 py-4 whitespace-nowrap">
                        <div className="flex items-center text-sm text-warmGray-900">
                          <CalendarDaysIcon className="h-4 w-4 text-warmGray-400 mr-2" />
                          <div>
                            <div className="font-medium">
                              {calculateDuration(campaign.start_date, campaign.end_date)}
                            </div>
                            <div className="text-xs text-warmGray-500">
                              {formatDate(campaign.start_date)} - {formatDate(campaign.end_date)}
                            </div>
                          </div>
                        </div>
<<<<<<< HEAD
                        <div>
                          <div className="text-2xl font-bold text-warmGray-800">
                            {campaign.avg_rating ? campaign.avg_rating.toFixed(1) : (
                              <span className="text-lg text-warmGray-400">No Rating</span>
                            )}
                          </div>
                          <div className="text-xs text-warmGray-500">
                            {campaign.avg_rating ? 'Rating' : 'No Feedback'}
                          </div>
=======
                      </td>
                      <td className="px-6 py-4 whitespace-nowrap">
                        <div className="flex items-center text-sm text-warmGray-900">
                          <UserGroupIcon className="h-4 w-4 text-warmGray-400 mr-2" />
                          <span className="font-medium">{campaign.participants_count || 0}</span>
>>>>>>> 60dae93a
                        </div>
                      </td>
                      <td className="px-6 py-4 whitespace-nowrap">
                        <div className="flex items-center text-sm text-warmGray-900">
                          <UsersIcon className="h-4 w-4 text-warmGray-400 mr-2" />
                          <span className="font-medium">{campaign.total_pairs || 0}</span>
                        </div>
                      </td>
                      <td className="px-6 py-4 whitespace-nowrap">
                        <div className="flex items-center text-sm text-warmGray-900">
                          <CogIcon className="h-4 w-4 text-warmGray-400 mr-2" />
                          <span className="font-medium">{campaign.total_criteria || 0}</span>
                        </div>
                      </td>
                      <td className="px-6 py-4 whitespace-nowrap">
                        <div className="flex items-center text-sm text-warmGray-900">
                          <ClockIcon className="h-4 w-4 text-warmGray-400 mr-2" />
                          <span>{formatDate(campaign.completion_date)}</span>
                        </div>
                      </td>
                      <td className="px-3 py-4 whitespace-nowrap text-center">
                        <button
                          onClick={() => handleViewCampaign(campaign.id)}
                          className="text-[#8B6F47] hover:text-[#6B5537] transition-colors p-1 hover:bg-[#E8C4A0]/20 rounded"
                          title="View campaign details"
                        >
                          <ArrowTopRightOnSquareIcon className="h-5 w-5" />
                        </button>
                      </td>
                    </tr>
                  ))}
                </tbody>
              </table>
            </div>
          </div>

          {/* Mobile Cards */}
          <div className="lg:hidden space-y-4">
            {campaigns.map((campaign) => (
              <div key={campaign.id} className="bg-white rounded-lg border border-warmGray-200 p-4">
                <div className="flex items-start justify-between mb-3">
                  <div className="flex-1">
                    <h3 className="text-lg font-semibold text-warmGray-800 mb-1">
                      {campaign.title}
                    </h3>
                    <PerformanceBadge campaign={campaign} />
                  </div>
                  <button
                    onClick={() => handleViewCampaign(campaign.id)}
                    className="text-[#8B6F47] hover:text-[#6B5537] transition-colors p-2 hover:bg-[#E8C4A0]/20 rounded"
                    title="View campaign details"
                  >
                    <ArrowTopRightOnSquareIcon className="h-5 w-5" />
                  </button>
                </div>

                {campaign.description && (
                  <p className="text-warmGray-600 text-sm mb-3 line-clamp-2">
                    {campaign.description}
                  </p>
                )}

                <div className="grid grid-cols-2 gap-3 mb-3">
                  <div className="flex items-center space-x-2">
                    <UserGroupIcon className="h-4 w-4 text-warmGray-400" />
                    <div>
                      <p className="text-xs text-warmGray-500">Participants</p>
                      <p className="text-sm font-medium text-warmGray-800">
                        {campaign.participants_count || 0}
                      </p>
                    </div>
                  </div>

                  <div className="flex items-center space-x-2">
                    <UsersIcon className="h-4 w-4 text-warmGray-400" />
                    <div>
                      <p className="text-xs text-warmGray-500">Pairs</p>
                      <p className="text-sm font-medium text-warmGray-800">
                        {campaign.total_pairs || 0}
                      </p>
                    </div>
                  </div>

                  <div className="flex items-center space-x-2">
                    <CogIcon className="h-4 w-4 text-warmGray-400" />
                    <div>
                      <p className="text-xs text-warmGray-500">Criteria</p>
                      <p className="text-sm font-medium text-warmGray-800">
                        {campaign.total_criteria || 0}
                      </p>
                    </div>
                  </div>

                  <div className="flex items-center space-x-2">
                    <CalendarDaysIcon className="h-4 w-4 text-warmGray-400" />
                    <div>
                      <p className="text-xs text-warmGray-500">Duration</p>
                      <p className="text-sm font-medium text-warmGray-800">
                        {calculateDuration(campaign.start_date, campaign.end_date)}
                      </p>
                    </div>
                  </div>
                </div>

                <div className="flex items-center justify-between text-xs text-warmGray-500 pt-3 border-t border-warmGray-100">
                  <span>
                    <ClockIcon className="h-3 w-3 inline mr-1" />
                    Completed: {formatDate(campaign.completion_date)}
                  </span>
                  <span>
                    Created: {formatDate(campaign.created_at)}
                  </span>
                </div>
              </div>
            ))}
          </div>
        </>
        )}

        {/* Loading more indicator */}
        {loadingMore && (
          <div className="flex justify-center py-8">
            <div className="flex items-center space-x-2 text-warmGray-600">
              <div className="animate-spin rounded-full h-6 w-6 border-b-2 border-warmGray-600"></div>
              <span>Loading more campaigns...</span>
            </div>
          </div>
        )}

        {/* End of list indicator */}
        {!hasMore && campaigns.length > 0 && (
          <div className="text-center py-8">
            <div className="text-warmGray-500 text-sm">
              You've reached the end of your campaign history
            </div>
            <div className="text-warmGray-400 text-xs mt-1">
              {campaigns.length} campaigns total
            </div>
          </div>
        )}

        {/* Sentinel for infinite scroll */}
        {hasMore && !loadingMore && (
          <div ref={sentinelRef} className="h-4" aria-hidden="true" />
        )}

        {/* Global Evaluation Performance Section */}
        <GlobalEvaluationPerformance campaigns={campaigns} />

        </div>
      </div>
    </div>
  );
};

export default GlobalCampaignHistory;<|MERGE_RESOLUTION|>--- conflicted
+++ resolved
@@ -71,39 +71,6 @@
     }
   }, []);
 
-<<<<<<< HEAD
-    setFilteredCampaigns(filtered);
-  }, [campaigns, searchTerm, selectedFilter]);
-
-  // Calculate overall statistics
-  const calculateOverallStats = (campaignsList) => {
-    const totalCampaigns = campaignsList.length;
-    const totalParticipants = campaignsList.reduce((sum, campaign) => sum + (campaign.employees_count || 0), 0);
-    const totalPairs = campaignsList.reduce((sum, campaign) => sum + (campaign.pairs_count || 0), 0);
-
-    // Safely calculate average rating - only include campaigns with real ratings
-    const campaignsWithRatings = campaignsList.filter(campaign => campaign.avg_rating && campaign.avg_rating !== null);
-    const avgRating = campaignsWithRatings.length > 0
-      ? campaignsWithRatings.reduce((sum, campaign) => {
-          const rating = parseFloat(campaign.avg_rating);
-          return sum + rating;
-        }, 0) / campaignsWithRatings.length
-      : 0;
-
-    // Calculate average success rate
-    const avgSuccessRate = totalCampaigns > 0
-      ? campaignsList.reduce((sum, campaign) => sum + (campaign.success_rate || 0), 0) / totalCampaigns
-      : 0;
-
-    return {
-      totalCampaigns,
-      totalParticipants,
-      totalPairs,
-      avgRating: avgRating.toFixed(1),
-      successRate: avgSuccessRate.toFixed(1)
-    };
-  };
-=======
   // Lazy loading hook with optimized configuration
   const {
     data: campaigns,
@@ -122,7 +89,6 @@
     fetchData: fetchCompletedCampaigns,
     contentType: 'history'
   });
->>>>>>> 60dae93a
 
   // Format date for display
   const formatDate = (dateString) => {
@@ -252,17 +218,6 @@
                     {campaigns.reduce((sum, campaign) => sum + (campaign.participants_count || 0), 0)}
                   </p>
                 </div>
-<<<<<<< HEAD
-                <p className="text-sm font-medium text-warmGray-600 mb-1">Avg Rating</p>
-                <p className="text-3xl font-bold text-warmGray-800">
-                  {parseFloat(overallStats.avgRating) > 0 ? (
-                    <CountUp end={parseFloat(overallStats.avgRating)} duration={2000} suffix="/5" />
-                  ) : (
-                    <span className="text-2xl text-warmGray-400">No Ratings</span>
-                  )}
-                </p>
-=======
->>>>>>> 60dae93a
               </div>
             </div>
 
@@ -290,47 +245,17 @@
             <div className="order-2 xl:order-1">
               <CampaignMetricsChart campaigns={campaigns} />
             </div>
-<<<<<<< HEAD
-          </div>
-        </AnimatedSection>
-
-        {/* Data Visualizations */}
-        <AnimatedSection delay={200}>
-          <div className="grid grid-cols-1 lg:grid-cols-2 gap-8">
-            {/* Campaign Timeline Chart */}
-            <div className="bg-white/90 backdrop-blur-sm rounded-xl shadow-lg border border-warmGray-100/50 p-8 hover:shadow-xl transition-all duration-300">
-              <h3 className="text-xl font-bold text-warmGray-800 mb-6 flex items-center">
-                <ChartPieIcon className="h-6 w-6 mr-3 text-[#E8C4A0]" />
-                Campaign Timeline
-              </h3>
-              <div className="h-96">
-                <CampaignTimelineChart campaigns={filteredCampaigns} />
-              </div>
-=======
             <div className="order-1 xl:order-2">
               <EvaluationTrendsChart campaigns={campaigns} />
->>>>>>> 60dae93a
-            </div>
-          </div>
-        )}
-
-<<<<<<< HEAD
-            {/* Participation Chart */}
-            <div className="bg-white/90 backdrop-blur-sm rounded-xl shadow-lg border border-warmGray-100/50 p-8 hover:shadow-xl transition-all duration-300">
-              <h3 className="text-xl font-bold text-warmGray-800 mb-6 flex items-center">
-                <ArrowTrendingUpIcon className="h-6 w-6 mr-3 text-[#BDDCFF]" />
-                Participation Trends
-              </h3>
-              <div className="h-96">
-                <ParticipationChart campaigns={filteredCampaigns} />
-              </div>
-=======
+            </div>
+          </div>
+        )}
+
         {/* Empty State */}
         {campaigns.length === 0 && !loading && (
           <div className="text-center py-12">
             <div className="w-16 h-16 bg-warmGray-200 rounded-full flex items-center justify-center mx-auto mb-4">
               <ChartBarIcon className="h-8 w-8 text-warmGray-400" />
->>>>>>> 60dae93a
             </div>
             <h3 className="text-lg font-medium text-warmGray-800 mb-2">No campaigns found</h3>
             <p className="text-warmGray-600">
@@ -403,23 +328,11 @@
                             </div>
                           </div>
                         </div>
-<<<<<<< HEAD
-                        <div>
-                          <div className="text-2xl font-bold text-warmGray-800">
-                            {campaign.avg_rating ? campaign.avg_rating.toFixed(1) : (
-                              <span className="text-lg text-warmGray-400">No Rating</span>
-                            )}
-                          </div>
-                          <div className="text-xs text-warmGray-500">
-                            {campaign.avg_rating ? 'Rating' : 'No Feedback'}
-                          </div>
-=======
                       </td>
                       <td className="px-6 py-4 whitespace-nowrap">
                         <div className="flex items-center text-sm text-warmGray-900">
                           <UserGroupIcon className="h-4 w-4 text-warmGray-400 mr-2" />
                           <span className="font-medium">{campaign.participants_count || 0}</span>
->>>>>>> 60dae93a
                         </div>
                       </td>
                       <td className="px-6 py-4 whitespace-nowrap">
