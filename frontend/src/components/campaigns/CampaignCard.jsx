import React, { useMemo, useCallback, useState, useEffect } from 'react';
import { useNavigate } from 'react-router-dom';
import { CalendarDaysIcon, UserGroupIcon } from '@heroicons/react/24/outline';
import CampaignCardMenu from './CampaignCardMenu';

const CampaignCard = React.memo(({ campaign, onClick, onDelete }) => {
  const navigate = useNavigate();
  const [campaignStatus, setCampaignStatus] = useState({ isCompleted: false, isLoading: true });

  // Check campaign workflow status
  useEffect(() => {
    const checkCampaignStatus = async () => {
      try {
        const { workflowService } = await import('../../services/workflowService');
        const workflowData = await workflowService.getCampaignWorkflowStatus(campaign.id);

        // Campaign is completed if all 5 steps are completed
        const isCompleted = workflowData.completed_steps.includes(1) &&
                           workflowData.completed_steps.includes(2) &&
                           workflowData.completed_steps.includes(3) &&
                           workflowData.completed_steps.includes(4) &&
                           workflowData.completed_steps.includes(5);

        setCampaignStatus({ isCompleted, isLoading: false });
      } catch (error) {
        console.error('Error checking campaign status:', error);
        setCampaignStatus({ isCompleted: false, isLoading: false });
      }
    };

    checkCampaignStatus();
  }, [campaign.id]);

  // Memoize expensive date formatting
  const formattedDates = useMemo(() => {
    const formatDate = (dateString) => {
      const date = new Date(dateString);
      return date.toLocaleDateString('fr-FR', {
        year: 'numeric',
        month: 'short',
        day: 'numeric'
      });
    };

    return {
      startDate: formatDate(campaign.start_date),
      endDate: formatDate(campaign.end_date)
    };
  }, [campaign.start_date, campaign.end_date]);

  // Memoize click handler
  const handleCardClick = useCallback(() => {
    // Use the onClick prop passed from parent (Campaigns.jsx) which has proper routing logic
    if (onClick) {
      onClick(campaign);
    } else {
      // Fallback to workflow page if no onClick handler provided
      navigate(`/app/campaigns/${campaign.id}/workflow`);
    }
  }, [onClick, campaign, navigate]);

  return (
    <div
      onClick={handleCardClick}
      className="bg-white border border-warmGray-200 rounded-xl p-5 cursor-pointer hover:shadow-lg transition-shadow duration-200"
    >
      {/* Header with Title, Status and Menu */}
      <div className="flex items-center justify-between mb-4">
        <h3 className="text-lg font-semibold text-warmGray-800">
          {campaign.title}
        </h3>
<<<<<<< HEAD
        {campaignStatus.isLoading ? (
          <div className="w-2 h-2 bg-warmGray-300 rounded-full"></div>
        ) : (
          <span className={`text-xs px-2 py-1 rounded-full font-medium ${
            campaignStatus.isCompleted
              ? 'bg-green-100 text-green-700'
              : 'bg-orange-100 text-orange-700'
          }`}>
            {campaignStatus.isCompleted ? 'Terminée' : 'Active'}
          </span>
        )}
=======
        <div className="flex items-center space-x-2">
          {campaignStatus.isLoading ? (
            <div className="w-2 h-2 bg-warmGray-300 rounded-full"></div>
          ) : (
            <span className={`text-xs px-2 py-1 rounded-full font-medium ${
              campaignStatus.isCompleted
                ? 'bg-green-100 text-green-700'
                : 'bg-orange-100 text-orange-700'
            }`}>
              {campaignStatus.isCompleted ? 'Completed' : 'Active'}
            </span>
          )}
          <CampaignCardMenu
            campaign={campaign}
            isCompleted={campaignStatus.isCompleted}
            onDelete={onDelete}
          />
        </div>
>>>>>>> 93870db9
      </div>

      {/* Description */}
      <p className="text-warmGray-600 text-sm mb-4 line-clamp-2">
        {campaign.description || 'Aucune description fournie'}
      </p>

      {/* Simple Info */}
      <div className="space-y-3">
        <div className="flex items-center text-sm text-warmGray-600">
          <CalendarDaysIcon className="w-4 h-4 mr-2" />
          <span>{formattedDates.startDate} - {formattedDates.endDate}</span>
        </div>

        <div className="flex items-center text-sm text-warmGray-600">
          <UserGroupIcon className="w-4 h-4 mr-2" />
          <span>{campaign.employee_count || campaign.employees_count || 0} participants</span>
        </div>
      </div>
    </div>
  );
});

export default CampaignCard;<|MERGE_RESOLUTION|>--- conflicted
+++ resolved
@@ -69,19 +69,6 @@
         <h3 className="text-lg font-semibold text-warmGray-800">
           {campaign.title}
         </h3>
-<<<<<<< HEAD
-        {campaignStatus.isLoading ? (
-          <div className="w-2 h-2 bg-warmGray-300 rounded-full"></div>
-        ) : (
-          <span className={`text-xs px-2 py-1 rounded-full font-medium ${
-            campaignStatus.isCompleted
-              ? 'bg-green-100 text-green-700'
-              : 'bg-orange-100 text-orange-700'
-          }`}>
-            {campaignStatus.isCompleted ? 'Terminée' : 'Active'}
-          </span>
-        )}
-=======
         <div className="flex items-center space-x-2">
           {campaignStatus.isLoading ? (
             <div className="w-2 h-2 bg-warmGray-300 rounded-full"></div>
@@ -100,7 +87,6 @@
             onDelete={onDelete}
           />
         </div>
->>>>>>> 93870db9
       </div>
 
       {/* Description */}
