<<<<<<< HEAD
import React from 'react';
import ProfileDropdown from '../ui/ProfileDropdown';
import NotificationButton from '../ui/NotificationButton';
import SearchButton from '../ui/SearchButton';

const Header = ({ isHovered = false }) => {

  return (
    <header
      className={`bg-white shadow-sm border-b border-gray-200 transition-all duration-300 ease-in-out ${
=======
import React, { useState, useEffect, useRef } from 'react';
import { useNavigate, useLocation } from 'react-router-dom';
import { useAuth } from '../../contexts/AuthContext';
import {
  UserCircleIcon,
  UserIcon,
  ArrowRightOnRectangleIcon
} from '@heroicons/react/24/outline';
import SearchBar from '../ui/SearchBar';
import SearchResults from '../ui/SearchResults';
import NotificationButton from '../ui/NotificationButton';
import { globalSearchService } from '../../services/searchService';

const Header = ({ isHovered = false }) => {
  const { user, logout } = useAuth();
  const navigate = useNavigate();
  const location = useLocation();
  const [isDropdownOpen, setIsDropdownOpen] = useState(false);
  const [searchTerm, setSearchTerm] = useState('');
  const [searchResults, setSearchResults] = useState({ campaigns: [], employees: [], total: 0 });
  const [isSearching, setIsSearching] = useState(false);
  const [showSearchResults, setShowSearchResults] = useState(false);

  const dropdownRef = useRef(null);
  const searchRef = useRef(null);

  // Check if user is on profile page
  const isOnProfilePage = location.pathname.startsWith('/settings');



  // Close dropdown when clicking outside
  useEffect(() => {
    const handleClickOutside = (event) => {
      if (dropdownRef.current && !dropdownRef.current.contains(event.target)) {
        setIsDropdownOpen(false);
      }
      if (searchRef.current && !searchRef.current.contains(event.target)) {
        setShowSearchResults(false);
      }
    };

    document.addEventListener('mousedown', handleClickOutside);
    return () => {
      document.removeEventListener('mousedown', handleClickOutside);
    };
  }, []);



  // Handle keyboard shortcuts
  useEffect(() => {
    const handleKeyDown = (event) => {
      // Escape key closes search results
      if (event.key === 'Escape' && showSearchResults) {
        setShowSearchResults(false);
        event.preventDefault();
      }
    };

    document.addEventListener('keydown', handleKeyDown);
    return () => {
      document.removeEventListener('keydown', handleKeyDown);
    };
  }, [showSearchResults]);

  // Handle logout
  const handleLogout = () => {
    logout();
    navigate('/login');
    setIsDropdownOpen(false);
  };

  // Handle profile navigation
  const handleProfileClick = () => {
    navigate('/settings');
    setIsDropdownOpen(false);
  };

  // Handle search functionality
  const handleSearchChange = async (value) => {
    setSearchTerm(value);

    if (!value || value.trim().length < 2) {
      setSearchResults({ campaigns: [], employees: [], total: 0 });
      setShowSearchResults(false);
      return;
    }

    setIsSearching(true);
    setShowSearchResults(true);

    try {
      const results = await globalSearchService.globalSearch(value.trim(), {
        limit: 8,
        includeCampaigns: true,
        includeEmployees: true
      });

      setSearchResults(results);
    } catch (error) {
      console.error('Search error:', error);
      setSearchResults({ campaigns: [], employees: [], total: 0, error: 'Search failed' });
    } finally {
      setIsSearching(false);
    }
  };

  const handleSearchSubmit = (value) => {
    if (value && value.trim()) {
      // If there are results, navigate to the first one
      if (searchResults.campaigns.length > 0) {
        navigate(`/campaigns/${searchResults.campaigns[0].id}/workflow`);
      } else if (searchResults.employees.length > 0) {
        console.log('Navigate to employee:', searchResults.employees[0]);
      }
      setShowSearchResults(false);
    }
  };

  const handleSearchResultClick = (result) => {
    setShowSearchResults(false);
    setSearchTerm('');
  };

  const handleCloseSearch = () => {
    setShowSearchResults(false);
  };

  return (
    <header
      className={`bg-white shadow-sm border-b border-warmGray-200 transition-all duration-300 ease-in-out ${
        // Desktop: adjust margin based on sidebar hover state, mobile: full width
>>>>>>> 5520e5cf
        isHovered ? 'lg:ml-96' : 'lg:ml-24'
      }`}
      style={{
        position: 'fixed',
        top: 0,
        right: 0,
        left: 0,
        zIndex: 30
      }}
    >
      <div className="px-4 sm:px-6 lg:px-8">
        <div className="flex justify-between items-center h-16 py-2">
          {/* Left side - Search */}
          <div className="flex items-center">
            <SearchButton />
          </div>

<<<<<<< HEAD
          {/* Right side - Actions */}
          <div className="flex items-center space-x-3">
            {/* Notifications */}
            <NotificationButton />
=======
          {/* Right Side - Notifications & User Profile */}
          <div className="flex items-center space-x-3">
            {/* Notification Button */}
            <NotificationButton />

            {/* User Profile Dropdown */}
            <div className="relative" ref={dropdownRef}>
            <button
              onClick={() => setIsDropdownOpen(!isDropdownOpen)}
              className="group flex items-center justify-center rounded-full p-1 transition-all duration-300 cursor-pointer shadow-md hover:shadow-lg focus:outline-none focus:ring-2 focus:ring-[#E8C4A0] focus:ring-offset-2 transform hover:scale-[1.05] active:scale-[0.95] bg-gradient-to-r from-[#E8C4A0]/60 to-cream/70 hover:from-[#E8C4A0]/70 hover:to-cream/80 border border-[#E8C4A0]/40 backdrop-blur-sm"
              title={`${user?.name || 'User'} - Click to open menu`}
            >
              {/* User Avatar with Ring */}
              <div className="relative">
                <div className="flex items-center justify-center w-8 h-8 rounded-full shadow-md overflow-hidden ring-1 ring-white/50 group-hover:ring-white/70 transition-all duration-300">
                  {user?.profile_picture_url ? (
                    <img
                      src={user.profile_picture_url}
                      alt={`${user?.name || 'User'}'s profile`}
                      className="w-full h-full object-cover transition-transform duration-300 group-hover:scale-110"
                      onError={(e) => {
                        // Fallback to initials if image fails to load
                        e.target.style.display = 'none';
                        e.target.nextSibling.style.display = 'flex';
                      }}
                    />
                  ) : null}
                  <div
                    className={`flex items-center justify-center w-full h-full bg-gradient-to-br from-[#E8C4A0] to-[#DDB892] ${
                      user?.profile_picture_url ? 'hidden' : 'flex'
                    }`}
                  >
                    <span className="text-[#8B6F47] font-bold text-sm">
                      {user?.name?.charAt(0)?.toUpperCase() || 'U'}
                    </span>
                  </div>
                </div>
                {/* Online Status Indicator */}
                <div className="absolute -bottom-0.5 -right-0.5 w-2.5 h-2.5 bg-green-400 border border-white rounded-full shadow-sm"></div>
              </div>
            </button>

            {/* Simplified Dropdown Menu */}
            {isDropdownOpen && (
              <div className="absolute right-0 mt-3 w-48 bg-white/95 backdrop-blur-md rounded-xl shadow-2xl border border-[#E8C4A0]/30 py-2 z-50 animate-in slide-in-from-top-2 duration-200">
                {/* User Info */}
                <div className="px-4 py-3 border-b border-[#E8C4A0]/20">
                  <p className="text-sm font-medium text-[#8B6F47] text-center truncate">
                    {user?.name || 'User Name'}
                  </p>
                  <p className="text-xs text-[#8B6F47]/70 text-center mt-1">
                    {user?.role === 'hr_manager' ? 'HR Manager' : 'User'}
                  </p>
                </div>

                {/* Menu Items */}
                <div className="py-1">
                  <button
                    onClick={handleProfileClick}
                    className="flex items-center w-full px-4 py-3 text-sm text-warmGray-700 hover:bg-gradient-to-r hover:from-[#E8C4A0]/10 hover:to-cream/10 hover:text-[#8B6F47] transition-all duration-200 group"
                  >
                    <UserIcon className="w-4 h-4 mr-3 text-[#8B6F47]/60 group-hover:text-[#8B6F47] transition-colors" />
                    <span className="font-medium">Profile & Settings</span>
                  </button>

                  <div className="mx-4 my-2 border-t border-[#E8C4A0]/20"></div>
>>>>>>> 5520e5cf

            {/* Profile Dropdown */}
            <ProfileDropdown />
          </div>
        </div>
      </div>
    </header>
  );
};

export default Header;<|MERGE_RESOLUTION|>--- conflicted
+++ resolved
@@ -1,15 +1,3 @@
-<<<<<<< HEAD
-import React from 'react';
-import ProfileDropdown from '../ui/ProfileDropdown';
-import NotificationButton from '../ui/NotificationButton';
-import SearchButton from '../ui/SearchButton';
-
-const Header = ({ isHovered = false }) => {
-
-  return (
-    <header
-      className={`bg-white shadow-sm border-b border-gray-200 transition-all duration-300 ease-in-out ${
-=======
 import React, { useState, useEffect, useRef } from 'react';
 import { useNavigate, useLocation } from 'react-router-dom';
 import { useAuth } from '../../contexts/AuthContext';
@@ -143,7 +131,6 @@
     <header
       className={`bg-white shadow-sm border-b border-warmGray-200 transition-all duration-300 ease-in-out ${
         // Desktop: adjust margin based on sidebar hover state, mobile: full width
->>>>>>> 5520e5cf
         isHovered ? 'lg:ml-96' : 'lg:ml-24'
       }`}
       style={{
@@ -161,12 +148,6 @@
             <SearchButton />
           </div>
 
-<<<<<<< HEAD
-          {/* Right side - Actions */}
-          <div className="flex items-center space-x-3">
-            {/* Notifications */}
-            <NotificationButton />
-=======
           {/* Right Side - Notifications & User Profile */}
           <div className="flex items-center space-x-3">
             {/* Notification Button */}
@@ -233,10 +214,18 @@
                   </button>
 
                   <div className="mx-4 my-2 border-t border-[#E8C4A0]/20"></div>
->>>>>>> 5520e5cf
-
-            {/* Profile Dropdown */}
-            <ProfileDropdown />
+
+                  <button
+                    onClick={handleLogout}
+                    className="flex items-center w-full px-4 py-3 text-sm text-warmGray-700 hover:bg-gradient-to-r hover:from-red-50 hover:to-red-50 hover:text-red-600 transition-all duration-200 group"
+                  >
+                    <ArrowRightOnRectangleIcon className="w-4 h-4 mr-3 text-red-400 group-hover:text-red-600 transition-colors" />
+                    <span className="font-medium">Log out</span>
+                  </button>
+                </div>
+              </div>
+            )}
+            </div>
           </div>
         </div>
       </div>
