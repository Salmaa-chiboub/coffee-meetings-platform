--- conflicted
+++ resolved
@@ -1,165 +1,9 @@
-<<<<<<< HEAD
-import React, { useState, useEffect, useRef } from 'react';
-import { useNavigate, useLocation } from 'react-router-dom';
-import { useAuth } from '../../contexts/AuthContext';
-import {
-  UserCircleIcon,
-  ChevronDownIcon,
-  UserIcon,
-  ArrowRightOnRectangleIcon
-} from '@heroicons/react/24/outline';
-import SearchBar from '../ui/SearchBar';
-import SearchResults from '../ui/SearchResults';
-import { globalSearchService } from '../../services/searchService';
-
-const Header = () => {
-  const { user, logout } = useAuth();
-  const navigate = useNavigate();
-  const location = useLocation();
-  const [isExpanded, setIsExpanded] = useState(true);
-  const [isDropdownOpen, setIsDropdownOpen] = useState(false);
-  const [searchTerm, setSearchTerm] = useState('');
-  const [searchResults, setSearchResults] = useState({ campaigns: [], employees: [], total: 0 });
-  const [isSearching, setIsSearching] = useState(false);
-  const [showSearchResults, setShowSearchResults] = useState(false);
-  const [currentTime, setCurrentTime] = useState(new Date());
-  const dropdownRef = useRef(null);
-  const searchRef = useRef(null);
-
-  // Check if user is on profile page
-  const isOnProfilePage = location.pathname.startsWith('/settings');
-
-  // Sync with sidebar state from localStorage
-  useEffect(() => {
-    const savedState = localStorage.getItem('sidebar-expanded');
-    if (savedState !== null) {
-      setIsExpanded(JSON.parse(savedState));
-    }
-
-    // Listen for sidebar state changes
-    const handleSidebarToggle = (event) => {
-      setIsExpanded(event.detail.isExpanded);
-    };
-
-    window.addEventListener('sidebarToggle', handleSidebarToggle);
-
-    return () => {
-      window.removeEventListener('sidebarToggle', handleSidebarToggle);
-    };
-  }, []);
-
-  // Close dropdown when clicking outside
-  useEffect(() => {
-    const handleClickOutside = (event) => {
-      if (dropdownRef.current && !dropdownRef.current.contains(event.target)) {
-        setIsDropdownOpen(false);
-      }
-      if (searchRef.current && !searchRef.current.contains(event.target)) {
-        setShowSearchResults(false);
-      }
-    };
-
-    document.addEventListener('mousedown', handleClickOutside);
-    return () => {
-      document.removeEventListener('mousedown', handleClickOutside);
-    };
-  }, []);
-
-  // Update current time every second
-  useEffect(() => {
-    const timer = setInterval(() => {
-      setCurrentTime(new Date());
-    }, 1000);
-
-    return () => clearInterval(timer);
-  }, []);
-
-  // Handle keyboard shortcuts
-  useEffect(() => {
-    const handleKeyDown = (event) => {
-      // Escape key closes search results
-      if (event.key === 'Escape' && showSearchResults) {
-        setShowSearchResults(false);
-        event.preventDefault();
-      }
-    };
-
-    document.addEventListener('keydown', handleKeyDown);
-    return () => {
-      document.removeEventListener('keydown', handleKeyDown);
-    };
-  }, [showSearchResults]);
-
-  // Handle logout
-  const handleLogout = () => {
-    logout();
-    navigate('/login');
-    setIsDropdownOpen(false);
-  };
-
-  // Handle profile navigation
-  const handleProfileClick = () => {
-    navigate('/settings');
-    setIsDropdownOpen(false);
-  };
-
-  // Handle search functionality
-  const handleSearchChange = async (value) => {
-    setSearchTerm(value);
-
-    if (!value || value.trim().length < 2) {
-      setSearchResults({ campaigns: [], employees: [], total: 0 });
-      setShowSearchResults(false);
-      return;
-    }
-
-    setIsSearching(true);
-    setShowSearchResults(true);
-
-    try {
-      const results = await globalSearchService.globalSearch(value.trim(), {
-        limit: 8,
-        includeCampaigns: true,
-        includeEmployees: true
-      });
-
-      setSearchResults(results);
-    } catch (error) {
-      console.error('Search error:', error);
-      setSearchResults({ campaigns: [], employees: [], total: 0, error: 'Search failed' });
-    } finally {
-      setIsSearching(false);
-    }
-  };
-
-  const handleSearchSubmit = (value) => {
-    if (value && value.trim()) {
-      // If there are results, navigate to the first one
-      if (searchResults.campaigns.length > 0) {
-        navigate(`/campaigns/${searchResults.campaigns[0].id}/workflow`);
-      } else if (searchResults.employees.length > 0) {
-        console.log('Navigate to employee:', searchResults.employees[0]);
-      }
-      setShowSearchResults(false);
-    }
-  };
-
-  const handleSearchResultClick = (result) => {
-    setShowSearchResults(false);
-    setSearchTerm('');
-  };
-
-  const handleCloseSearch = () => {
-    setShowSearchResults(false);
-  };
-=======
 import React from 'react';
 import ProfileDropdown from '../ui/ProfileDropdown';
 import NotificationButton from '../ui/NotificationButton';
 import SearchButton from '../ui/SearchButton';
 
 const Header = ({ isHovered = false }) => {
->>>>>>> 60dae93a
 
   return (
     <header
@@ -175,148 +19,6 @@
       }}
     >
       <div className="px-4 sm:px-6 lg:px-8">
-<<<<<<< HEAD
-        <div className="flex justify-between items-center h-16">
-          {/* Left Side - Search Bar */}
-          <div className="flex-1 max-w-md ml-16 lg:ml-0 relative" ref={searchRef}>
-            <SearchBar
-              placeholder="Search campaigns, employees..."
-              value={searchTerm}
-              onChange={handleSearchChange}
-              onSubmit={handleSearchSubmit}
-              size="md"
-            />
-
-            {/* Search Results Dropdown */}
-            {showSearchResults && (
-              <SearchResults
-                results={searchResults}
-                isLoading={isSearching}
-                query={searchTerm}
-                onResultClick={handleSearchResultClick}
-                onClose={handleCloseSearch}
-              />
-            )}
-          </div>
-
-          {/* Right Side - Time & User Profile */}
-          <div className="flex items-center space-x-4">
-            {/* Brilliant Time Text */}
-            <div className="hidden sm:block text-right group">
-              <div className="relative overflow-hidden">
-                {/* Brilliant time text with shimmer effect */}
-                <div className="relative text-sm font-bold bg-gradient-to-r from-[#8B6F47] via-[#D4A574] via-[#F5E6D3] via-[#D4A574] to-[#8B6F47] bg-clip-text text-transparent bg-[length:200%_100%] animate-pulse group-hover:animate-none group-hover:bg-gradient-to-r group-hover:from-[#6B5537] group-hover:via-[#E8C4A0] group-hover:via-white group-hover:via-[#E8C4A0] group-hover:to-[#6B5537] transition-all duration-300">
-                  {currentTime.toLocaleTimeString('en-US', {
-                    hour: '2-digit',
-                    minute: '2-digit',
-                    hour12: true
-                  })}
-                </div>
-
-                {/* Subtle glow effect */}
-                <div className="absolute inset-0 text-sm font-bold text-[#E8C4A0]/20 blur-sm group-hover:text-[#E8C4A0]/40 transition-all duration-300">
-                  {currentTime.toLocaleTimeString('en-US', {
-                    hour: '2-digit',
-                    minute: '2-digit',
-                    hour12: true
-                  })}
-                </div>
-              </div>
-            </div>
-
-            {/* User Profile Dropdown */}
-            <div className="relative" ref={dropdownRef}>
-            <button
-              onClick={() => setIsDropdownOpen(!isDropdownOpen)}
-              className="group flex items-center space-x-2 rounded-xl px-2 sm:px-3 py-1.5 transition-all duration-300 cursor-pointer shadow-md hover:shadow-lg focus:outline-none focus:ring-2 focus:ring-[#E8C4A0] focus:ring-offset-2 transform hover:scale-[1.02] active:scale-[0.98] bg-gradient-to-r from-[#E8C4A0]/60 to-cream/70 hover:from-[#E8C4A0]/70 hover:to-cream/80 border border-[#E8C4A0]/40 backdrop-blur-sm"
-              title={`${user?.name || 'User'} - Click to open menu`}
-            >
-              {/* User Avatar with Ring - Smaller */}
-              <div className="relative">
-                <div className="flex items-center justify-center w-8 h-8 rounded-full shadow-md overflow-hidden ring-1 ring-white/50 group-hover:ring-white/70 transition-all duration-300">
-                  {user?.profile_picture_url ? (
-                    <img
-                      src={user.profile_picture_url}
-                      alt={`${user?.name || 'User'}'s profile`}
-                      className="w-full h-full object-cover transition-transform duration-300 group-hover:scale-110"
-                      onError={(e) => {
-                        // Fallback to initials if image fails to load
-                        e.target.style.display = 'none';
-                        e.target.nextSibling.style.display = 'flex';
-                      }}
-                    />
-                  ) : null}
-                  <div
-                    className={`flex items-center justify-center w-full h-full bg-gradient-to-br from-[#E8C4A0] to-[#DDB892] ${
-                      user?.profile_picture_url ? 'hidden' : 'flex'
-                    }`}
-                  >
-                    <span className="text-[#8B6F47] font-bold text-sm">
-                      {user?.name?.charAt(0)?.toUpperCase() || 'U'}
-                    </span>
-                  </div>
-                </div>
-                {/* Online Status Indicator - Smaller */}
-                <div className="absolute -bottom-0.5 -right-0.5 w-2.5 h-2.5 bg-green-400 border border-white rounded-full shadow-sm"></div>
-              </div>
-
-              {/* User Name - Compact */}
-              <div className="hidden sm:flex flex-col text-left min-w-0">
-                <span className="text-sm font-medium leading-tight text-[#8B6F47] truncate">
-                  {user?.name || 'User Name'}
-                </span>
-                <span className="text-xs text-[#8B6F47]/70 leading-tight">
-                  {user?.role === 'hr_manager' ? 'HR Manager' : 'User'}
-                </span>
-              </div>
-
-              {/* Mobile: Show first name only */}
-              <div className="flex sm:hidden flex-col text-left">
-                <span className="text-sm font-medium leading-tight text-[#8B6F47]">
-                  {user?.name?.split(' ')[0] || 'User'}
-                </span>
-              </div>
-
-              {/* Dropdown Arrow - Smaller */}
-              <ChevronDownIcon className={`w-3.5 h-3.5 text-[#8B6F47]/60 transition-all duration-300 group-hover:text-[#8B6F47] ${
-                isDropdownOpen ? 'rotate-180 scale-110' : ''
-              }`} />
-            </button>
-
-            {/* Simplified Dropdown Menu */}
-            {isDropdownOpen && (
-              <div className="absolute right-0 mt-3 w-48 bg-white/95 backdrop-blur-md rounded-xl shadow-2xl border border-[#E8C4A0]/30 py-2 z-50 animate-in slide-in-from-top-2 duration-200">
-                {/* Role Info Only */}
-                <div className="px-4 py-2 border-b border-[#E8C4A0]/20">
-                  <p className="text-xs text-[#8B6F47]/70 text-center">
-                    {user?.role === 'hr_manager' ? 'HR Manager' : 'User'}
-                  </p>
-                </div>
-
-                {/* Menu Items */}
-                <div className="py-1">
-                  <button
-                    onClick={handleProfileClick}
-                    className="flex items-center w-full px-4 py-3 text-sm text-warmGray-700 hover:bg-gradient-to-r hover:from-[#E8C4A0]/10 hover:to-cream/10 hover:text-[#8B6F47] transition-all duration-200 group"
-                  >
-                    <UserIcon className="w-4 h-4 mr-3 text-[#8B6F47]/60 group-hover:text-[#8B6F47] transition-colors" />
-                    <span className="font-medium">Profile & Settings</span>
-                  </button>
-
-                  <div className="mx-4 my-2 border-t border-[#E8C4A0]/20"></div>
-
-                  <button
-                    onClick={handleLogout}
-                    className="flex items-center w-full px-4 py-3 text-sm text-warmGray-700 hover:bg-gradient-to-r hover:from-red-50 hover:to-red-50 hover:text-red-600 transition-all duration-200 group"
-                  >
-                    <ArrowRightOnRectangleIcon className="w-4 h-4 mr-3 text-red-400 group-hover:text-red-600 transition-colors" />
-                    <span className="font-medium">Log out</span>
-                  </button>
-                </div>
-              </div>
-            )}
-            </div>
-=======
         <div className="flex justify-between items-center h-16 py-2">
           {/* Left side - Search */}
           <div className="flex items-center">
@@ -330,7 +32,6 @@
 
             {/* Profile Dropdown */}
             <ProfileDropdown />
->>>>>>> 60dae93a
           </div>
         </div>
       </div>
