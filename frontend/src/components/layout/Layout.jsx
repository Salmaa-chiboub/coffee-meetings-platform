import React, { useState, useEffect } from 'react';
import Sidebar from './Sidebar';
import Header from './Header';

const Layout = ({ children }) => {
  const [isHovered, setIsHovered] = useState(false);
<<<<<<< HEAD

  return (
    <div className="min-h-screen bg-cream">
      <Sidebar onHoverChange={setIsHovered} />
      <Header isHovered={isHovered} />

      {/* Main Content Area - Adjusts when sidebar expands */}
      <div className={`transition-all duration-300 ease-in-out pt-16 ${
        isHovered ? 'lg:ml-96' : 'lg:ml-24'
      }`}>
        <main className="px-3 lg:px-4 pt-6">
          {children}
=======

  // Handle sidebar hover state changes
  const handleSidebarHoverChange = (hovered) => {
    setIsHovered(hovered);
  };

  return (
    <div className="min-h-screen bg-cream">
      <Sidebar onHoverChange={handleSidebarHoverChange} />
      <Header isHovered={isHovered} />

      {/* Main Content Area */}
      <div
        className={`main-content-responsive content-container-responsive ${
          // Mobile: always full width with top padding for toggle button and header
          'pt-32 lg:pt-16'
        } ${
          // Desktop: adjust margin based on sidebar hover state
          isHovered ? 'lg:ml-96' : 'lg:ml-24'
        }`}
      >
        <main className="p-4 lg:p-6 w-full">
          <div className="min-w-0 max-w-full" data-sidebar-hovered={isHovered}>
            {children}
          </div>
>>>>>>> 5520e5cf
        </main>
      </div>
    </div>
  );
};

export default Layout;<|MERGE_RESOLUTION|>--- conflicted
+++ resolved
@@ -4,20 +4,6 @@
 
 const Layout = ({ children }) => {
   const [isHovered, setIsHovered] = useState(false);
-<<<<<<< HEAD
-
-  return (
-    <div className="min-h-screen bg-cream">
-      <Sidebar onHoverChange={setIsHovered} />
-      <Header isHovered={isHovered} />
-
-      {/* Main Content Area - Adjusts when sidebar expands */}
-      <div className={`transition-all duration-300 ease-in-out pt-16 ${
-        isHovered ? 'lg:ml-96' : 'lg:ml-24'
-      }`}>
-        <main className="px-3 lg:px-4 pt-6">
-          {children}
-=======
 
   // Handle sidebar hover state changes
   const handleSidebarHoverChange = (hovered) => {
@@ -43,7 +29,6 @@
           <div className="min-w-0 max-w-full" data-sidebar-hovered={isHovered}>
             {children}
           </div>
->>>>>>> 5520e5cf
         </main>
       </div>
     </div>
