--- conflicted
+++ resolved
@@ -103,13 +103,6 @@
       active: location.pathname.startsWith('/app/history')
     },
     {
-<<<<<<< HEAD
-      id: 'settings',
-      label: 'Paramètres',
-      icon: CogIcon,
-      path: '/settings',
-      active: location.pathname.startsWith('/settings')
-=======
       id: 'notifications',
       label: 'Notifications',
       icon: BellIcon,
@@ -122,7 +115,6 @@
       icon: UserIcon,
       path: '/app/profile',
       active: location.pathname.startsWith('/app/profile')
->>>>>>> 93870db9
     }
   ];
 
