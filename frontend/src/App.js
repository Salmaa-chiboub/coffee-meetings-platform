import React from 'react';
import { BrowserRouter as Router, Routes, Route, Navigate } from 'react-router-dom';
import { AuthProvider, useAuth } from './contexts/AuthContext';
import QueryProvider from './contexts/QueryProvider';
import Layout from './components/layout/Layout';
import ProtectedRoute from './components/auth/ProtectedRoute';
import LandingPage from './pages/LandingPage';
import Dashboard from './pages/DashboardSimple';
import Login from './pages/Login';
import Register from './pages/Register';
import ForgotPassword from './pages/ForgotPassword';
import ResetPassword from './pages/ResetPassword';
import Campaigns from './pages/Campaigns';
import CampaignWorkflow from './pages/CampaignWorkflow';
import CampaignHistory from './pages/CampaignHistory';
import CampaignEvaluations from './pages/CampaignEvaluations';
import CampaignEvaluationsView from './pages/CampaignEvaluationsView';
import PublicEvaluation from './components/evaluation/PublicEvaluation';
import Employees from './pages/Employees';
import Settings from './pages/Settings';

// Component to handle dashboard route based on authentication
const DashboardRoute = () => {
  const { user, loading } = useAuth();

  if (loading) {
    return (
      <div className="min-h-screen bg-cream flex items-center justify-center">
        <div className="text-center">
          <div className="animate-spin rounded-full h-12 w-12 border-b-2 border-[#8B6F47] mx-auto"></div>
          <p className="mt-4 text-warmGray-600">Loading...</p>
        </div>
      </div>
    );
  }

  // Redirect to login if not authenticated
  return user ? (
    <Layout>
      <Dashboard />
    </Layout>
  ) : <Navigate to="/login" replace />;
};

function App() {
  return (
    <QueryProvider>
      <AuthProvider>
        <Router>
          <Routes>
<<<<<<< HEAD
            {/* Landing page - public route */}
            <Route path="/" element={<LandingPage />} />
=======
            {/* Public evaluation route - no authentication required */}
            <Route path="/evaluation/:token" element={<PublicEvaluation />} />

            {/* Default route - redirect based on auth status */}
            <Route path="/" element={<DefaultRoute />} />
>>>>>>> b4f2d284

            {/* Public auth routes - without layout */}
            <Route path="/login" element={<Login />} />
            <Route path="/register" element={<Register />} />
            <Route path="/forgot-password" element={<ForgotPassword />} />
            <Route path="/reset-password" element={<ResetPassword />} />

            {/* Protected routes - with layout and protection */}
            <Route path="/dashboard" element={
              <ProtectedRoute>
                <DashboardRoute />
              </ProtectedRoute>
            } />

            <Route path="/campaigns/*" element={
              <ProtectedRoute>
                <Layout>
                  <Campaigns />
                </Layout>
              </ProtectedRoute>
            } />

            <Route path="/campaigns/:id/workflow" element={
              <ProtectedRoute>
                <Layout>
                  <CampaignWorkflow />
                </Layout>
              </ProtectedRoute>
            } />

            <Route path="/campaigns/:id/history" element={
              <ProtectedRoute>
                <Layout>
                  <CampaignHistory />
                </Layout>
              </ProtectedRoute>
            } />

            <Route path="/campaigns/:id/evaluations" element={
              <ProtectedRoute>
                <Layout>
                  <CampaignEvaluations />
                </Layout>
              </ProtectedRoute>
            } />

            <Route path="/campaigns/:id/feedback" element={
              <ProtectedRoute>
                <Layout>
                  <CampaignEvaluationsView />
                </Layout>
              </ProtectedRoute>
            } />

            <Route path="/employees/*" element={
              <ProtectedRoute>
                <Layout>
                  <Employees />
                </Layout>
              </ProtectedRoute>
            } />

            <Route path="/settings" element={
              <ProtectedRoute>
                <Layout>
                  <Settings />
                </Layout>
              </ProtectedRoute>
            } />

            {/* Catch all route - redirect to landing page */}
            <Route path="*" element={<Navigate to="/" replace />} />
          </Routes>
        </Router>
      </AuthProvider>
    </QueryProvider>
  );
}

export default App;<|MERGE_RESOLUTION|>--- conflicted
+++ resolved
@@ -48,16 +48,11 @@
       <AuthProvider>
         <Router>
           <Routes>
-<<<<<<< HEAD
-            {/* Landing page - public route */}
-            <Route path="/" element={<LandingPage />} />
-=======
             {/* Public evaluation route - no authentication required */}
             <Route path="/evaluation/:token" element={<PublicEvaluation />} />
 
             {/* Default route - redirect based on auth status */}
             <Route path="/" element={<DefaultRoute />} />
->>>>>>> b4f2d284
 
             {/* Public auth routes - without layout */}
             <Route path="/login" element={<Login />} />
