--- conflicted
+++ resolved
@@ -1,8 +1,4 @@
-<<<<<<< HEAD
-import React, { createContext, useContext, useReducer, useCallback } from 'react';
-=======
 import React, { createContext, useContext, useReducer, useCallback, useState, useRef } from 'react';
->>>>>>> 93870db9
 import { notificationAPI } from '../services/notificationService';
 
 // Initial state
@@ -184,11 +180,7 @@
       console.error('Notification API error:', error.message);
       dispatch({ type: NOTIFICATION_ACTIONS.SET_ERROR, payload: error.message });
     }
-<<<<<<< HEAD
-  }, [state.filters, state.pagination.page, state.pagination.limit]);
-=======
   }, []); // No dependencies - function is stable
->>>>>>> 93870db9
 
   // Fetch unread count
   const fetchUnreadCount = useCallback(async () => {
@@ -349,33 +341,7 @@
   };
 
   if (!context) {
-<<<<<<< HEAD
-    // Return a default context instead of throwing an error
-    console.warn('useNotifications must be used within a NotificationProvider. Using default values.');
-    return {
-      notifications: [],
-      unreadCount: 0,
-      loading: false,
-      error: null,
-      // filters: { type: 'all', status: 'all', dateRange: 'all' },
-      pagination: { page: 1, limit: 20, total: 0, hasMore: false },
-      lastFetch: null,
-      fetchNotifications: () => Promise.resolve(),
-      fetchUnreadCount: () => Promise.resolve(),
-      markAsRead: () => Promise.resolve(),
-      markAsUnread: () => Promise.resolve(),
-      markAllAsRead: () => Promise.resolve(),
-      deleteNotification: () => Promise.resolve(),
-
-      // setFilters: () => {},
-      loadMore: () => {},
-      addNotification: () => {},
-      hasUnreadNotifications: false,
-      isFirstLoad: true
-    };
-=======
     console.warn('useNotifications used outside NotificationProvider. Using default values.');
->>>>>>> 93870db9
   }
 
   return stableContext;
